--- conflicted
+++ resolved
@@ -40,10 +40,7 @@
   public int compress(byte[] src, int srcOff, int srcLen, byte[] dest, int destOff, int maxDestLen) {
     checkRange(src, srcOff, srcLen);
     checkRange(dest, destOff, maxDestLen);
-<<<<<<< HEAD
-    final int result = LZ4JNI.LZ4_compressHC(src, srcOff, srcLen, dest, destOff, maxDestLen, compressionLevel);
-=======
-    final int result = LZ4JNI.LZ4_compressHC(src, null, srcOff, srcLen, dest, null, destOff, maxDestLen);
+    final int result = LZ4JNI.LZ4_compressHC(src, null, srcOff, srcLen, dest, null, destOff, maxDestLen, compressionLevel);
     if (result <= 0) {
       throw new LZ4Exception();
     }
@@ -54,8 +51,7 @@
   public int compress(ByteBuffer src, int srcOff, int srcLen, ByteBuffer dest, int destOff, int maxDestLen) {
     int result = LZ4JNI.LZ4_compressHC(
         ByteBufferUtils.getArray(src), src, srcOff, srcLen,
-        ByteBufferUtils.getArray(dest), dest, destOff, maxDestLen);
->>>>>>> 46f3e7e1
+        ByteBufferUtils.getArray(dest), dest, destOff, maxDestLen, compressionLevel);
     if (result <= 0) {
       throw new LZ4Exception();
     }
