package net.jpountz.lz4;

/*
 * Licensed under the Apache License, Version 2.0 (the "License");
 * you may not use this file except in compliance with the License.
 * You may obtain a copy of the License at
 *
 *     http://www.apache.org/licenses/LICENSE-2.0
 *
 * Unless required by applicable law or agreed to in writing, software
 * distributed under the License is distributed on an "AS IS" BASIS,
 * WITHOUT WARRANTIES OR CONDITIONS OF ANY KIND, either express or implied.
 * See the License for the specific language governing permissions and
 * limitations under the License.
 */

import static net.jpountz.lz4.Instances.COMPRESSORS;
import static net.jpountz.lz4.Instances.FAST_DECOMPRESSORS;
import static net.jpountz.lz4.Instances.SAFE_DECOMPRESSORS;

import java.io.ByteArrayOutputStream;
import java.io.IOException;
import java.nio.ByteBuffer;
import java.util.Arrays;

import org.junit.Test;
import org.junit.runner.RunWith;

import com.carrotsearch.randomizedtesting.RandomizedRunner;
import com.carrotsearch.randomizedtesting.annotations.Repeat;

@RunWith(RandomizedRunner.class)
public class LZ4Test extends AbstractLZ4RoundtripTest {

  @Test
  @Repeat(iterations=50)
  public void testMaxCompressedLength() {
    final int len = randomBoolean() ? randomInt(16) : randomInt(1 << 30);
    for (LZ4Compressor compressor : COMPRESSORS) {
      assertEquals(LZ4JNI.LZ4_compressBound(len), compressor.maxCompressedLength(len));
    }
  }

  private static byte[] getCompressedWorstCase(byte[] decompressed) {
    ByteArrayOutputStream baos = new ByteArrayOutputStream();
    int len = decompressed.length;
    if (len >= LZ4Constants.RUN_MASK) {
      baos.write(LZ4Constants.RUN_MASK << LZ4Constants.ML_BITS);
      len -= LZ4Constants.RUN_MASK;
    }
    while (len >= 255) {
      baos.write(255);
      len -= 255;
    }
    baos.write(len);
    try {
      baos.write(decompressed);
    } catch (IOException e) {
      throw new AssertionError();
    }
    return baos.toByteArray();
  }

  @Test
  public void testEmpty() {
    testRoundTrip(new byte[0]);
  }

  public void testUncompressWorstCase(LZ4FastDecompressor decompressor) {
    final int len = randomInt(100 * 1024);
    final int max = randomIntBetween(1, 255);
    byte[] decompressed = randomArray(len, max);
    byte[] compressed = getCompressedWorstCase(decompressed);
    byte[] restored = new byte[decompressed.length];
    int cpLen = decompressor.decompress(compressed, 0, restored, 0, decompressed.length);
    assertEquals(compressed.length, cpLen);
    assertArrayEquals(decompressed, restored);
  }

  @Test
  public void testUncompressWorstCase() {
    for (LZ4FastDecompressor decompressor : FAST_DECOMPRESSORS) {
      testUncompressWorstCase(decompressor);
    }
  }

  public void testUncompressWorstCase(LZ4SafeDecompressor decompressor) {
    final int len = randomInt(100 * 1024);
    final int max = randomIntBetween(1, 256);
    byte[] decompressed = randomArray(len, max);
    byte[] compressed = getCompressedWorstCase(decompressed);
    byte[] restored = new byte[decompressed.length];
    int uncpLen = decompressor.decompress(compressed, 0, compressed.length, restored, 0);
    assertEquals(decompressed.length, uncpLen);
    assertArrayEquals(decompressed, restored);
  }

  @Test
  public void testUncompressSafeWorstCase() {
    for (LZ4SafeDecompressor decompressor : SAFE_DECOMPRESSORS) {
      testUncompressWorstCase(decompressor);
    }
  }
<<<<<<< HEAD

  public void testRoundTrip(byte[] data, int off, int len,
      LZ4Compressor compressor,
      LZ4FastDecompressor decompressor,
      LZ4SafeDecompressor decompressor2,
      LZ4Compressor refCompressor) {
    final byte[] compressed = new byte[LZ4Utils.maxCompressedLength(len)];
    final int compressedLen = compressor.compress(
        data, off, len,
        compressed, 0, compressed.length);

    // try to compress with the exact compressed size
    final byte[] compressed2 = new byte[compressedLen];
    final int compressedLen2 = compressor.compress(data, off, len, compressed2, 0, compressed2.length);
    assertEquals(compressedLen, compressedLen2);
    assertArrayEquals(Arrays.copyOf(compressed, compressedLen), compressed2);

    // make sure it fails if the dest is not large enough
    final byte[] compressed3 = new byte[compressedLen-1];
    try {
      compressor.compress(data, off, len, compressed3, 0, compressed3.length);
      assertTrue(false);
    } catch (LZ4Exception e) {
      // OK
    }

    // test decompression
    final byte[] restored = new byte[len];
    assertEquals(compressedLen, decompressor.decompress(compressed, 0, restored, 0, len));
    assertArrayEquals(Arrays.copyOfRange(data, off, off + len), restored);

    // test decompression with prefix
    Arrays.fill(restored, (byte) randomByte());
    assertEquals(compressedLen, decompressor.decompressWithPrefix64k(compressed, 0, restored, 0, len));
    assertArrayEquals(Arrays.copyOfRange(data, off, off + len), restored);

    if (len > 0) {
      // dest is too small
      try {
        decompressor.decompress(compressed, 0, restored, 0, len - 1);
        assertTrue(false);
      } catch (LZ4Exception e) {
        // OK
      }
    }

    // dest is too large
    final byte[] restored2 = new byte[len+1];
    try {
      final int cpLen = decompressor.decompress(compressed, 0, restored2, 0, len + 1);
      fail("compressedLen=" + cpLen);
    } catch (LZ4Exception e) {
      // OK
    }

    // try decompression when only the size of the compressed buffer is known
    if (len > 0) {
      Arrays.fill(restored, randomByte());
      assertEquals(len, decompressor2.decompress(compressed, 0, compressedLen, restored, 0));

      Arrays.fill(restored, randomByte());
      assertEquals(len, decompressor2.decompressWithPrefix64k(compressed, 0, compressedLen, restored, 0));
    } else {
      assertEquals(0, decompressor2.decompress(compressed, 0, compressedLen, new byte[1], 0));
      assertEquals(0, decompressor2.decompressWithPrefix64k(compressed, 0, compressedLen, new byte[1], 0));
    }

    // over-estimated compressed length
    try {
      final int decompressedLen = decompressor2.decompress(compressed, 0, compressedLen + 1, new byte[len + 100], 0);
      fail("decompressedLen=" + decompressedLen);
    } catch (LZ4Exception e) {
      // OK
    }

    // under-estimated compressed length
    try {
      final int decompressedLen = decompressor2.decompress(compressed, 0, compressedLen - 1, new byte[len + 100], 0);
      if (!(decompressor2 instanceof LZ4JNISafeDecompressor)) {
        fail("decompressedLen=" + decompressedLen);
      }
    } catch (LZ4Exception e) {
      // OK
    }

    // compare compression against the reference
    if (refCompressor != null) {
      final byte[] compressed4 = new byte[refCompressor.maxCompressedLength(len)];
      final int compressedLen4 = refCompressor.compress(data, off, len, compressed4, 0, compressed4.length);
      assertCompressedArrayEquals(compressor.toString(),
          Arrays.copyOf(compressed4,  compressedLen4),
          Arrays.copyOf(compressed,  compressedLen));
    }
  }
  
  public void testRoundTrip(byte[] data, int off, int len,
      LZ4Compressor compressor,
      LZ4FastDecompressor decompressor,
      LZ4SafeDecompressor decompressor2) {
    if(   compressor instanceof LZ4JNICompressor
       || compressor instanceof LZ4HCJNICompressor) {
      testRoundTrip(data, off, len, compressor, decompressor, decompressor2, null);
      return;
    }

    LZ4Compressor refCompressor = null;
    if (compressor == LZ4Factory.unsafeInstance().fastCompressor()
        || compressor == LZ4Factory.safeInstance().fastCompressor()) {
      refCompressor = LZ4Factory.nativeInstance().fastCompressor();
    } else if (compressor == LZ4Factory.unsafeInstance().highCompressor()
        || compressor == LZ4Factory.safeInstance().highCompressor()) {
      refCompressor = LZ4Factory.nativeInstance().highCompressor();
    } else if (compressor instanceof LZ4HCJavaSafeCompressor) {
      refCompressor = LZ4Factory.nativeInstance().highCompressor(((LZ4HCJavaSafeCompressor)compressor).compressionLevel);
    } else if (compressor instanceof LZ4HCJavaUnsafeCompressor) {
      refCompressor = LZ4Factory.nativeInstance().highCompressor(((LZ4HCJavaUnsafeCompressor)compressor).compressionLevel);
    } else {
      throw new AssertionError();
    }
    testRoundTrip(data, off, len, compressor, decompressor, decompressor2, refCompressor);
  }

  public void testRoundTrip(byte[] data, int off, int len, LZ4Factory lz4) {
    testRoundTrip(data, off, len, lz4.fastCompressor(), lz4.fastDecompressor(), lz4.safeDecompressor());
    for (int level : Arrays.asList(1, 5, 9, 13)) { //Test compression level 1, 5, 9(default) and 13 only. Should be ok.
      testRoundTrip(data, off, len, lz4.highCompressor(level), lz4.fastDecompressor(), lz4.safeDecompressor());
    }
  }

  public void testRoundTrip(byte[] data, int off, int len) {
    for (LZ4Factory lz4 : Arrays.asList(
        LZ4Factory.nativeInstance(),
        LZ4Factory.unsafeInstance(),
        LZ4Factory.safeInstance())) {
      testRoundTrip(data, off, len, lz4);
    }
  }

  public void testRoundTrip(byte[] data) {
    testRoundTrip(data, 0, data.length);
  }

  public void testRoundTrip(String resource) throws IOException {
    final byte[] data = readResource(resource);
    testRoundTrip(data);
  }

=======
  
>>>>>>> 46f3e7e1
  @Test
  public void testRoundtripGeo() throws IOException {
    testRoundTrip("/calgary/geo");
  }

  @Test
  public void testRoundtripBook1() throws IOException {
    testRoundTrip("/calgary/book1");
  }

  @Test
  public void testRoundtripPic() throws IOException {
    testRoundTrip("/calgary/pic");
  }

  @Test
  public void testNullMatchDec() {
    // 1 literal, 4 matchs with matchDec=0, 8 literals
    final byte[] invalid = new byte[] { 16, 42, 0, 0, (byte) 128, 42, 42, 42, 42, 42, 42, 42, 42 };
    // decompression should neither throw an exception nor loop indefinitely
    for (LZ4FastDecompressor decompressor : FAST_DECOMPRESSORS) {
      decompressor.decompress(invalid, 0, new byte[13], 0, 13);
    }
    for (LZ4SafeDecompressor decompressor : SAFE_DECOMPRESSORS) {
      decompressor.decompress(invalid, 0, invalid.length, new byte[20], 0);
    }
  }

  @Test
  public void testEndsWithMatch() {
    // 6 literals, 4 matchs
    final byte[] invalid = new byte[] { 96, 42, 43, 44, 45, 46, 47, 5, 0 };
    final int decompressedLength = 10;

    for (LZ4FastDecompressor decompressor : FAST_DECOMPRESSORS) {
      try {
        // it is invalid to end with a match, should be at least 5 literals
        decompressor.decompress(invalid, 0, new byte[decompressedLength], 0, decompressedLength);
        assertTrue(decompressor.toString(), false);
      } catch (LZ4Exception e) {
        // OK
      }
    }

    for (LZ4SafeDecompressor decompressor : SAFE_DECOMPRESSORS) {
      try {
        // it is invalid to end with a match, should be at least 5 literals
        decompressor.decompress(invalid, 0, invalid.length, new byte[20], 0);
        assertTrue(false);
      } catch (LZ4Exception e) {
        // OK
      }
    }
  }

  @Test
  public void testEndsWithLessThan5Literals() {
    // 6 literals, 4 matchs
    final byte[] invalidBase = new byte[] { 96, 42, 43, 44, 45, 46, 47, 5, 0 };

    for (int i = 1; i < 5; ++i) {
      final byte[] invalid = Arrays.copyOf(invalidBase, invalidBase.length + 1 + i);
      invalid[invalidBase.length] = (byte) (i << 4); // i literals at the end

      for (LZ4FastDecompressor decompressor : FAST_DECOMPRESSORS) {
        try {
          // it is invalid to end with a match, should be at least 5 literals
          decompressor.decompress(invalid, 0, new byte[20], 0, 20);
          assertTrue(decompressor.toString(), false);
        } catch (LZ4Exception e) {
          // OK
        }
      }

      for (LZ4SafeDecompressor decompressor : SAFE_DECOMPRESSORS) {
        try {
          // it is invalid to end with a match, should be at least 5 literals
          decompressor.decompress(invalid, 0, invalid.length, new byte[20], 0);
          assertTrue(false);
        } catch (LZ4Exception e) {
          // OK
        }
      }
    }
  }

  @Test
  @Repeat(iterations=5)
  public void testAllEqual() {
    final int len = randomBoolean() ? randomInt(20) : randomInt(100000);
    final byte[] buf = new byte[len];
    Arrays.fill(buf, randomByte());
    testRoundTrip(buf);
  }

  @Test
  public void testMaxDistance() {
    final int len = randomIntBetween(1 << 17, 1 << 18);
    final int off = 0;//randomInt(len - (1 << 16) - (1 << 15));
    final byte[] buf = new byte[len];
    for (int i = 0; i < (1 << 15); ++i) {
      buf[off + i] = randomByte();
    }
    System.arraycopy(buf, off, buf, off + 65535, 1 << 15);
    testRoundTrip(buf);
  }

  @Test
  @Repeat(iterations=10)
  public void testCompressedArrayEqualsJNI() {
    final int n = randomIntBetween(1, 15);
    final int len = randomBoolean() ? randomInt(1 << 16) : randomInt(1 << 20);
    final byte[] data = randomArray(len, n);
    testRoundTrip(data);
  }

  @Test
  // https://github.com/jpountz/lz4-java/issues/12
  public void testRoundtripIssue12() {
    byte[] data = new byte[]{
        14, 72, 14, 85, 3, 72, 14, 85, 3, 72, 14, 72, 14, 72, 14, 85, 3, 72, 14, 72, 14, 72, 14, 72, 14, 72, 14, 72, 14, 85, 3, 72,
        14, 85, 3, 72, 14, 85, 3, 72, 14, 85, 3, 72, 14, 85, 3, 72, 14, 85, 3, 72, 14, 50, 64, 0, 46, -1, 0, 0, 0, 29, 3, 85,
        8, -113, 0, 68, -97, 3, 0, 2, 3, -97, 6, 0, 68, -113, 0, 2, 3, -97, 6, 0, 68, -113, 0, 2, 3, 85, 8, -113, 0, 68, -97, 3,
        0, 2, 3, -97, 6, 0, 68, -113, 0, 2, 3, -97, 6, 0, 68, -113, 0, 2, 3, -97, 6, 0, 68, -113, 0, 2, 3, -97, 6, 0, 68, -113,
        0, 2, 3, -97, 6, 0, 68, -113, 0, 2, 3, -97, 6, 0, 68, -113, 0, 2, 3, -97, 6, 0, 68, -113, 0, 2, 3, -97, 6, 0, 68, -113,
        0, 2, 3, -97, 6, 0, 68, -113, 0, 2, 3, -97, 6, 0, 68, -113, 0, 50, 64, 0, 47, -105, 0, 0, 0, 30, 3, -97, 6, 0, 68, -113,
        0, 2, 3, -97, 6, 0, 68, -113, 0, 2, 3, 85, 8, -113, 0, 68, -97, 3, 0, 2, 3, 85, 8, -113, 0, 68, -97, 3, 0, 2, 3, 85,
        8, -113, 0, 68, -97, 3, 0, 2, -97, 6, 0, 2, 3, 85, 8, -113, 0, 68, -97, 3, 0, 2, 3, -97, 6, 0, 68, -113, 0, 2, 3, -97,
        6, 0, 68, -113, 0, 120, 64, 0, 48, 4, 0, 0, 0, 31, 34, 72, 29, 72, 37, 72, 35, 72, 45, 72, 23, 72, 46, 72, 20, 72, 40, 72,
        33, 72, 25, 72, 39, 72, 38, 72, 26, 72, 28, 72, 42, 72, 24, 72, 27, 72, 36, 72, 41, 72, 32, 72, 18, 72, 30, 72, 22, 72, 31, 72,
        43, 72, 19, 72, 34, 72, 29, 72, 37, 72, 35, 72, 45, 72, 23, 72, 46, 72, 20, 72, 40, 72, 33, 72, 25, 72, 39, 72, 38, 72, 26, 72,
        28, 72, 42, 72, 24, 72, 27, 72, 36, 72, 41, 72, 32, 72, 18, 72, 30, 72, 22, 72, 31, 72, 43, 72, 19, 72, 34, 72, 29, 72, 37, 72,
        35, 72, 45, 72, 23, 72, 46, 72, 20, 72, 40, 72, 33, 72, 25, 72, 39, 72, 38, 72, 26, 72, 28, 72, 42, 72, 24, 72, 27, 72, 36, 72,
        41, 72, 32, 72, 18, 16, 0, 0, 0, 0, 0, 0, 0, 0, 0, 0, 0, 0, 0, 0, 0, 0, 0, 0, 0, 0, 0, 0, 0, 0, 0, 0,
        0, 39, 24, 32, 34, 124, 0, 120, 64, 0, 48, 80, 0, 0, 0, 31, 30, 72, 22, 72, 31, 72, 43, 72, 19, 72, 34, 72, 29, 72, 37, 72,
        35, 72, 45, 72, 23, 72, 46, 72, 20, 72, 40, 72, 33, 72, 25, 72, 39, 72, 38, 72, 26, 72, 28, 72, 42, 72, 24, 72, 27, 72, 36, 72,
        41, 72, 32, 72, 18, 72, 30, 72, 22, 72, 31, 72, 43, 72, 19, 72, 34, 72, 29, 72, 37, 72, 35, 72, 45, 72, 23, 72, 46, 72, 20, 72,
        40, 72, 33, 72, 25, 72, 39, 72, 38, 72, 26, 72, 28, 72, 42, 72, 24, 72, 27, 72, 36, 72, 41, 72, 32, 72, 18, 72, 30, 72, 22, 72,
        31, 72, 43, 72, 19, 72, 34, 72, 29, 72, 37, 72, 35, 72, 45, 72, 23, 72, 46, 72, 20, 72, 40, 72, 33, 72, 25, 72, 39, 72, 38, 72,
        26, 72, 28, 72, 42, 72, 24, 72, 27, 72, 36, 72, 41, 72, 32, 72, 18, 72, 30, 72, 22, 72, 31, 72, 43, 72, 19, 72, 34, 72, 29, 72,
        37, 72, 35, 72, 45, 72, 23, 72, 46, 72, 20, 72, 40, 72, 33, 72, 25, 72, 39, 72, 38, 72, 26, 72, 28, 72, 42, 72, 24, 72, 27, 72,
        36, 72, 41, 72, 32, 72, 18, 72, 30, 72, 22, 72, 31, 72, 43, 72, 19, 72, 34, 72, 29, 72, 37, 72, 35, 72, 45, 72, 23, 72, 46, 72,
        20, 72, 40, 72, 33, 72, 25, 72, 39, 72, 38, 72, 26, 72, 28, 72, 42, 72, 24, 72, 27, 72, 36, 72, 41, 72, 32, 72, 18, 72, 30, 72,
        22, 72, 31, 72, 43, 72, 19, 72, 34, 72, 29, 72, 37, 72, 35, 72, 45, 72, 23, 72, 46, 72, 20, 72, 40, 72, 33, 72, 25, 72, 39, 72,
        38, 72, 26, 72, 28, 72, 42, 72, 24, 72, 27, 72, 36, 72, 41, 72, 32, 72, 18, 72, 30, 72, 22, 72, 31, 72, 43, 72, 19, 72, 34, 72,
        29, 72, 37, 72, 35, 72, 45, 72, 23, 72, 46, 72, 20, 72, 40, 72, 33, 72, 25, 72, 39, 72, 38, 72, 26, 72, 28, 72, 42, 72, 24, 72,
        27, 72, 36, 72, 41, 72, 32, 72, 18, 72, 30, 72, 22, 72, 31, 72, 43, 72, 19, 50, 64, 0, 49, 20, 0, 0, 0, 32, 3, -97, 6, 0,
        68, -113, 0, 2, 3, 85, 8, -113, 0, 68, -97, 3, 0, 2, 3, -97, 6, 0, 68, -113, 0, 2, 3, -97, 6, 0, 68, -113, 0, 2, 3, -97,
        6, 0, 68, -113, 0, 2, 3, 85, 8, -113, 0, 68, -97, 3, 0, 2, 3, -97, 6, 0, 68, -113, 0, 2, 3, -97, 6, 0, 68, -113, 0, 2,
        3, -97, 6, 0, 68, -113, 0, 2, 3, -97, 6, 0, 68, -113, 0, 2, 3, -97, 6, 0, 68, -113, 0, 2, 3, -97, 6, 0, 68, -113, 0, 2,
        3, -97, 6, 0, 50, 64, 0, 50, 53, 0, 0, 0, 34, 3, -97, 6, 0, 68, -113, 0, 2, 3, 85, 8, -113, 0, 68, -113, 0, 2, 3, -97,
        6, 0, 68, -113, 0, 2, 3, 85, 8, -113, 0, 68, -113, 0, 2, 3, -97, 6, 0, 68, -113, 0, 2, 3, -97, 6, 0, 68, -113, 0, 2, 3,
        -97, 6, 0, 68, -113, 0, 2, 3, 85, 8, -113, 0, 68, -97, 3, 0, 2, 3, -97, 6, 0, 68, -113, 0, 2, 3, 85, 8, -113, 0, 68, -97,
        3, 0, 2, 3, 85, 8, -113, 0, 68, -97, 3, 0, 2, 3, -97, 6, 0, 68, -113, 0, 2, 3, 85, 8, -113, 0, 68, -97, 3, 0, 2, 3,
        85, 8, -113, 0, 68, -97, 3, 0, 2, 3, -97, 6, 0, 68, -113, 0, 2, 3, -97, 6, 0, 68, -113, 0, 2, 3, -97, 6, 0, 68, -113, 0,
        2, 3, 85, 8, -113, 0, 68, -97, 3, 0, 2, 3, 85, 8, -113, 0, 68, -97, 3, 0, 2, 3, 85, 8, -113, 0, 68, -97, 3, 0, 2, 3,
        -97, 6, 0, 50, 64, 0, 51, 85, 0, 0, 0, 36, 3, 85, 8, -113, 0, 68, -97, 3, 0, 2, 3, -97, 6, 0, 68, -113, 0, 2, 3, -97,
        6, 0, 68, -113, 0, 2, 3, -97, 6, 0, 68, -113, 0, 2, 3, -97, 6, 0, 68, -113, 0, 2, -97, 5, 0, 2, 3, 85, 8, -113, 0, 68,
        -97, 3, 0, 2, 3, -97, 6, 0, 68, -113, 0, 2, 3, -97, 6, 0, 68, -113, 0, 2, 3, -97, 6, 0, 68, -113, 0, 2, 3, -97, 6, 0,
        68, -113, 0, 2, 3, -97, 6, 0, 50, -64, 0, 51, -45, 0, 0, 0, 37, 68, -113, 0, 2, 3, -97, 6, 0, 68, -113, 0, 2, 3, -97, 6,
        0, 68, -113, 0, 2, 3, -97, 6, 0, 68, -113, 0, 2, 3, -97, 6, 0, 68, -113, 0, 2, 3, 85, 8, -113, 0, 68, -113, 0, 2, 3, -97,
        6, 0, 68, -113, 0, 2, 3, 85, 8, -113, 0, 68, -97, 3, 0, 2, 3, 85, 8, -113, 0, 68, -97, 3, 0, 120, 64, 0, 52, -88, 0, 0,
        0, 39, 13, 85, 5, 72, 13, 85, 5, 72, 13, 85, 5, 72, 13, 72, 13, 85, 5, 72, 13, 85, 5, 72, 13, 85, 5, 72, 13, 85, 5, 72,
        13, 72, 13, 85, 5, 72, 13, 85, 5, 72, 13, 72, 13, 72, 13, 85, 5, 72, 13, 85, 5, 72, 13, 85, 5, 72, 13, 85, 5, 72, 13, 85,
        5, 72, 13, 85, 5, 72, 13, 72, 13, 72, 13, 72, 13, 85, 5, 72, 13, 85, 5, 72, 13, 72, 13, 85, 5, 72, 13, 85, 5, 72, 13, 85,
        5, 72, 13, 85, 5, 72, 13, 85, 5, 72, 13, 85, 5, 72, 13, 85, 5, 72, 13, 85, 5, 72, 13, 85, 5, 72, 13, 85, 5, 72, 13, 85,
        5, 72, 13, 85, 5, 72, 13, 72, 13, 72, 13, 72, 13, 85, 5, 72, 13, 85, 5, 72, 13, 85, 5, 72, 13, 72, 13, 85, 5, 72, 13, 72,
        13, 85, 5, 72, 13, 72, 13, 85, 5, 72, 13, -19, -24, -101, -35
      };
    testRoundTrip(data, 9, data.length - 9);
  }

  @Test
  public void testDecompressWithPrefix64k() {
    final byte[] compressed = new byte[] {
      16, 42, 7,0, 80, 1,2,3,4,5  
    };
    final byte[] original = new byte[] {
        42,1,2,3,4,1,2,3,4,5
    };
    for (LZ4FastDecompressor decompressor : FAST_DECOMPRESSORS) {
      final byte[] restored = new byte[16];
      restored[0] = 1;
      restored[1] = 2;
      restored[2] = 3;
      restored[3] = 4;
      restored[4] = 5;
      final int compressedLen = decompressor.decompressWithPrefix64k(compressed, 0, restored, 6, restored.length - 6);
      assertEquals(compressed.length, compressedLen);
      assertArrayEquals(original, Arrays.copyOfRange(restored, 6, restored.length));
    }
  }

  @Test
  public void testByteBufferDecompressWithPrefix64k() {
    final ByteBuffer compressed = ByteBuffer.wrap(new byte[] {
      16, 42, 7,0, 80, 1,2,3,4,5  
    });
    final ByteBuffer original = ByteBuffer.wrap(new byte[] {
        42,1,2,3,4,1,2,3,4,5
    });
    for (LZ4FastDecompressor decompressor : FAST_DECOMPRESSORS) {
      final ByteBuffer restored = ByteBuffer.wrap(new byte[16]);
      restored.put(0, (byte) 1);
      restored.put(1, (byte) 2);
      restored.put(2, (byte) 3);
      restored.put(3, (byte) 4);
      restored.put(4, (byte) 5);
      final int compressedLen = decompressor.decompressWithPrefix64k(compressed, 0, restored, 6, restored.capacity() - 6);
      assertEquals(compressed.capacity(), compressedLen);
      assertTrue(original.equals(restored.duplicate().position(6)));
    }
  }
}<|MERGE_RESOLUTION|>--- conflicted
+++ resolved
@@ -101,157 +101,7 @@
       testUncompressWorstCase(decompressor);
     }
   }
-<<<<<<< HEAD
-
-  public void testRoundTrip(byte[] data, int off, int len,
-      LZ4Compressor compressor,
-      LZ4FastDecompressor decompressor,
-      LZ4SafeDecompressor decompressor2,
-      LZ4Compressor refCompressor) {
-    final byte[] compressed = new byte[LZ4Utils.maxCompressedLength(len)];
-    final int compressedLen = compressor.compress(
-        data, off, len,
-        compressed, 0, compressed.length);
-
-    // try to compress with the exact compressed size
-    final byte[] compressed2 = new byte[compressedLen];
-    final int compressedLen2 = compressor.compress(data, off, len, compressed2, 0, compressed2.length);
-    assertEquals(compressedLen, compressedLen2);
-    assertArrayEquals(Arrays.copyOf(compressed, compressedLen), compressed2);
-
-    // make sure it fails if the dest is not large enough
-    final byte[] compressed3 = new byte[compressedLen-1];
-    try {
-      compressor.compress(data, off, len, compressed3, 0, compressed3.length);
-      assertTrue(false);
-    } catch (LZ4Exception e) {
-      // OK
-    }
-
-    // test decompression
-    final byte[] restored = new byte[len];
-    assertEquals(compressedLen, decompressor.decompress(compressed, 0, restored, 0, len));
-    assertArrayEquals(Arrays.copyOfRange(data, off, off + len), restored);
-
-    // test decompression with prefix
-    Arrays.fill(restored, (byte) randomByte());
-    assertEquals(compressedLen, decompressor.decompressWithPrefix64k(compressed, 0, restored, 0, len));
-    assertArrayEquals(Arrays.copyOfRange(data, off, off + len), restored);
-
-    if (len > 0) {
-      // dest is too small
-      try {
-        decompressor.decompress(compressed, 0, restored, 0, len - 1);
-        assertTrue(false);
-      } catch (LZ4Exception e) {
-        // OK
-      }
-    }
-
-    // dest is too large
-    final byte[] restored2 = new byte[len+1];
-    try {
-      final int cpLen = decompressor.decompress(compressed, 0, restored2, 0, len + 1);
-      fail("compressedLen=" + cpLen);
-    } catch (LZ4Exception e) {
-      // OK
-    }
-
-    // try decompression when only the size of the compressed buffer is known
-    if (len > 0) {
-      Arrays.fill(restored, randomByte());
-      assertEquals(len, decompressor2.decompress(compressed, 0, compressedLen, restored, 0));
-
-      Arrays.fill(restored, randomByte());
-      assertEquals(len, decompressor2.decompressWithPrefix64k(compressed, 0, compressedLen, restored, 0));
-    } else {
-      assertEquals(0, decompressor2.decompress(compressed, 0, compressedLen, new byte[1], 0));
-      assertEquals(0, decompressor2.decompressWithPrefix64k(compressed, 0, compressedLen, new byte[1], 0));
-    }
-
-    // over-estimated compressed length
-    try {
-      final int decompressedLen = decompressor2.decompress(compressed, 0, compressedLen + 1, new byte[len + 100], 0);
-      fail("decompressedLen=" + decompressedLen);
-    } catch (LZ4Exception e) {
-      // OK
-    }
-
-    // under-estimated compressed length
-    try {
-      final int decompressedLen = decompressor2.decompress(compressed, 0, compressedLen - 1, new byte[len + 100], 0);
-      if (!(decompressor2 instanceof LZ4JNISafeDecompressor)) {
-        fail("decompressedLen=" + decompressedLen);
-      }
-    } catch (LZ4Exception e) {
-      // OK
-    }
-
-    // compare compression against the reference
-    if (refCompressor != null) {
-      final byte[] compressed4 = new byte[refCompressor.maxCompressedLength(len)];
-      final int compressedLen4 = refCompressor.compress(data, off, len, compressed4, 0, compressed4.length);
-      assertCompressedArrayEquals(compressor.toString(),
-          Arrays.copyOf(compressed4,  compressedLen4),
-          Arrays.copyOf(compressed,  compressedLen));
-    }
-  }
   
-  public void testRoundTrip(byte[] data, int off, int len,
-      LZ4Compressor compressor,
-      LZ4FastDecompressor decompressor,
-      LZ4SafeDecompressor decompressor2) {
-    if(   compressor instanceof LZ4JNICompressor
-       || compressor instanceof LZ4HCJNICompressor) {
-      testRoundTrip(data, off, len, compressor, decompressor, decompressor2, null);
-      return;
-    }
-
-    LZ4Compressor refCompressor = null;
-    if (compressor == LZ4Factory.unsafeInstance().fastCompressor()
-        || compressor == LZ4Factory.safeInstance().fastCompressor()) {
-      refCompressor = LZ4Factory.nativeInstance().fastCompressor();
-    } else if (compressor == LZ4Factory.unsafeInstance().highCompressor()
-        || compressor == LZ4Factory.safeInstance().highCompressor()) {
-      refCompressor = LZ4Factory.nativeInstance().highCompressor();
-    } else if (compressor instanceof LZ4HCJavaSafeCompressor) {
-      refCompressor = LZ4Factory.nativeInstance().highCompressor(((LZ4HCJavaSafeCompressor)compressor).compressionLevel);
-    } else if (compressor instanceof LZ4HCJavaUnsafeCompressor) {
-      refCompressor = LZ4Factory.nativeInstance().highCompressor(((LZ4HCJavaUnsafeCompressor)compressor).compressionLevel);
-    } else {
-      throw new AssertionError();
-    }
-    testRoundTrip(data, off, len, compressor, decompressor, decompressor2, refCompressor);
-  }
-
-  public void testRoundTrip(byte[] data, int off, int len, LZ4Factory lz4) {
-    testRoundTrip(data, off, len, lz4.fastCompressor(), lz4.fastDecompressor(), lz4.safeDecompressor());
-    for (int level : Arrays.asList(1, 5, 9, 13)) { //Test compression level 1, 5, 9(default) and 13 only. Should be ok.
-      testRoundTrip(data, off, len, lz4.highCompressor(level), lz4.fastDecompressor(), lz4.safeDecompressor());
-    }
-  }
-
-  public void testRoundTrip(byte[] data, int off, int len) {
-    for (LZ4Factory lz4 : Arrays.asList(
-        LZ4Factory.nativeInstance(),
-        LZ4Factory.unsafeInstance(),
-        LZ4Factory.safeInstance())) {
-      testRoundTrip(data, off, len, lz4);
-    }
-  }
-
-  public void testRoundTrip(byte[] data) {
-    testRoundTrip(data, 0, data.length);
-  }
-
-  public void testRoundTrip(String resource) throws IOException {
-    final byte[] data = readResource(resource);
-    testRoundTrip(data);
-  }
-
-=======
-  
->>>>>>> 46f3e7e1
   @Test
   public void testRoundtripGeo() throws IOException {
     testRoundTrip("/calgary/geo");
